--- conflicted
+++ resolved
@@ -5,11 +5,7 @@
     [
       app: :server_sent_event_stage,
       version: "1.1.0",
-<<<<<<< HEAD
-      elixir: "~> 1.11",
-=======
       elixir: ">= 1.11.4 and < 2.0.0",
->>>>>>> ea6a880c
       start_permanent: Mix.env() == :prod,
       deps: deps(),
       name: "ServerSentEventStage",
